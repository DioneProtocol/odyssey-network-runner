package k8s

import (
	"context"
	"errors"
	"fmt"
	"net/http"
	"strings"
	"time"

	"github.com/ava-labs/avalanche-network-runner-local/api"
	"github.com/ava-labs/avalanche-network-runner-local/constants"
	"github.com/ava-labs/avalanche-network-runner-local/network"
	"github.com/ava-labs/avalanche-network-runner-local/network/node"
	"github.com/ava-labs/avalanchego/ids"
	avagoconst "github.com/ava-labs/avalanchego/utils/constants"
	"github.com/ava-labs/avalanchego/utils/logging"
	"golang.org/x/sync/errgroup"

	k8sapi "github.com/ava-labs/avalanchego-operator/api/v1alpha1"

	corev1 "k8s.io/api/core/v1"
	"k8s.io/apimachinery/pkg/api/resource"
	metav1 "k8s.io/apimachinery/pkg/apis/meta/v1"
	"k8s.io/apimachinery/pkg/runtime"
	"k8s.io/apimachinery/pkg/types"
	"k8s.io/client-go/kubernetes"
	"k8s.io/client-go/rest"
	ctrl "sigs.k8s.io/controller-runtime"
	k8scli "sigs.k8s.io/controller-runtime/pkg/client"
)

const (
	// How long we'll wait for a kubernetes pod to become reachable
	nodeReachableTimeout = 2 * time.Minute
	// Time between checks to see if a node is reachable
	nodeReachableRetryFreq = 3 * time.Second
)

var (
	errNodeDoesNotExist = errors.New("Node with given NodeID does not exist")
	errStopped          = errors.New("network stopped")
)

// networkImpl is the kubernetes data type representing a kubernetes network adapter.
// It implements the network.Network interface
type networkImpl struct {
	config     network.Config
	k8sConfig  Config
	k8sNetwork *k8sapi.Avalanchego
	k8scli     k8scli.Client
	kconfig    *rest.Config
	cs         *kubernetes.Clientset
	nodes      map[string]*K8sNode
	pods       map[string]corev1.Pod
	// Closed when network is done shutting down
	closedOnStopCh chan struct{}
	log            logging.Logger
}

// Config encapsulates kubernetes specific options
type Config struct {
	Namespace      string // The kubernetes Namespace
	DeploymentSpec string // Identifies this network in the cluster
	Kind           string // Identifies the object Kind for the operator
	APIVersion     string // The APIVersion of the kubernetes object
	Image          string // The docker image to use
	Tag            string // The docker tag to use
	LogLevelKey    string // The key for the log level value
}

// TODO should this just be a part of NewNetwork?
// NewAdapter creates a new adapter
func newAdapter(opts Config) (*networkImpl, error) {
	// init k8s client
	scheme := runtime.NewScheme()
	if err := k8sapi.AddToScheme(scheme); err != nil {
		return nil, err
	}
	kubeconfig := ctrl.GetConfigOrDie()
	kubeClient, err := k8scli.New(kubeconfig, k8scli.Options{Scheme: scheme})
	if err != nil {
		return nil, err
	}
	return &networkImpl{
		k8scli:         kubeClient,
		k8sConfig:      opts,
		kconfig:        kubeconfig,
		closedOnStopCh: make(chan struct{}),
	}, nil
}

// NewNetwork returns a new network whose initial state is specified in the config
func NewNetwork(config network.Config, log logging.Logger) (network.Network, error) {
	k8sconf, ok := config.ImplSpecificConfig.(Config)
	if !ok {
		return nil, errors.New("Incompatible network config object")
	}
	a, err := newAdapter(k8sconf)
	if err != nil {
		return nil, err
	}
	a.log = log
	a.log.Info("K8s client initialized")
	a.config = config
	a.k8sNetwork = a.createDeploymentFromConfig()
	if err := a.k8scli.Create(context.TODO(), a.k8sNetwork); err != nil {
		return nil, err
	}

	a.nodes = make(map[string]*K8sNode, config.NodeCount)
	a.pods = make(map[string]corev1.Pod, config.NodeCount)

	a.log.Debug("Waiting for pods to be created...")
	for len(a.k8sNetwork.Status.NetworkMembersURI) != a.k8sNetwork.Spec.NodeCount {
		err := a.k8scli.Get(context.TODO(), types.NamespacedName{
			Name:      a.k8sNetwork.Name,
			Namespace: a.k8sConfig.Namespace,
		}, a.k8sNetwork)
		if err != nil {
			return nil, err
		}
		time.Sleep(5 * time.Second)
	}

	// use the last uri to try connecting to it until it resolves
	// otherwise we have to sleep indiscriminately, we can't just use the API right away:
	// the kubernetes cluster has already created the pods but not the DNS names,
	// so using the API Client too early results in an error.
	testuri := a.k8sNetwork.Status.NetworkMembersURI[config.NodeCount-1]
	fmturi := fmt.Sprintf("http://%s:%d", testuri, constants.DefaultPort)
	ctx, cancel := context.WithTimeout(context.Background(), nodeReachableTimeout)
	defer cancel()
LOOP:
	for {
		select {
		case <-ctx.Done():
			return nil, ctx.Err()
		default:
			a.log.Debug("checking if %s is reachable...", fmturi)
			// TODO is there a better way to wait until the node is reachable?
			if _, err := http.Get(fmturi); err == nil {
				a.log.Debug("%s has become reachable", fmturi)
				break LOOP
			}
			// Wait before checking again
			select {
			case <-ctx.Done():
				return nil, ctx.Err()
			case <-time.After(nodeReachableRetryFreq):
			}
		}
	}

	// build a mapping from the given k8s URIs to names/ids
	if err := a.buildNodeMapping(); err != nil {
		return nil, err
	}

	a.log.Info("network: %s", a)
	return a, nil
}

<<<<<<< HEAD
func (a *Adapter) GetNodesNames() ([]string, error) {
=======
// GetNodesNames returns an array of node names
func (a *networkImpl) GetNodesNames() []string {
>>>>>>> 02b08dd1
	nodes := make([]string, len(a.nodes))
	i := 0
	for _, n := range a.nodes {
		nodes[i] = n.name
		i++
	}
	return nodes, nil
}

// Healthy returns a channel which signals when the network is ready to be used
func (a *networkImpl) Healthy() chan error {
	errCh := make(chan error, 1)

	go func() {
		errGr, ctx := errgroup.WithContext(context.Background())
		for _, node := range a.nodes {
			node := node
			errGr.Go(func() error {
				// Every 5 seconds, query node for health status.
				// Do this up to 20 times.
				for i := 0; i < int(constants.HealthyTimeout/constants.HealthCheckFreq); i++ {
					select {
					case <-a.closedOnStopCh:
						return errStopped
					case <-ctx.Done():
						return nil
					case <-time.After(constants.HealthCheckFreq):
					}
					health, err := node.client.HealthAPI().Health()
					if err == nil && health.Healthy {
						a.log.Info("node %q became healthy", node.GetName())
						return nil
					}
				}
				return fmt.Errorf("node %q timed out on becoming healthy", node.GetName())
			})
		}
		// Wait until all nodes are ready or timeout
		if err := errGr.Wait(); err != nil {
			errCh <- err
		}
		close(errCh)
	}()
	return errCh
}

// Stop all the nodes
func (a *networkImpl) Stop(ctx context.Context) error {
	// delete network
	err := a.k8scli.Delete(ctx, a.k8sNetwork)
	if err != nil {
		return err
	}
	close(a.closedOnStopCh)
	a.log.Info("Network cleared")
	return nil
}

// AddNode starts a new node with the config
func (a *networkImpl) AddNode(cfg node.Config) (node.Node, error) {
	node := &k8sapi.Avalanchego{
		TypeMeta: metav1.TypeMeta{
			Kind:       a.k8sConfig.Kind,
			APIVersion: a.k8sConfig.APIVersion,
		},
		ObjectMeta: metav1.ObjectMeta{
			Name:      cfg.Name,
			Namespace: a.k8sConfig.Namespace,
		},
		Spec: k8sapi.AvalanchegoSpec{
			DeploymentName:  cfg.Name,
			BootstrapperURL: a.k8sNetwork.Status.BootstrapperURL,
			NodeCount:       1,
			Image:           a.k8sNetwork.Spec.Image,
			Tag:             a.k8sNetwork.Spec.Tag,
			Env:             a.k8sNetwork.Spec.Env,
			Resources: corev1.ResourceRequirements{
				Limits: corev1.ResourceList{
					corev1.ResourceCPU:    resource.MustParse(resourceLimitsCPU), // TODO: Should these be supplied by Opts rather than const?
					corev1.ResourceMemory: resource.MustParse(resourceLimitsMemory),
				},
				Requests: corev1.ResourceList{
					corev1.ResourceCPU:    resource.MustParse(resourceRequestCPU),
					corev1.ResourceMemory: resource.MustParse(resourceRequestMemory),
				},
			},
		},
	}
	if err := a.k8scli.Create(context.TODO(), node); err != nil {
		return nil, err
	}
	apiNode := &K8sNode{}
	return apiNode, nil
}

// RemoveNode stops the node with this ID.
func (a *networkImpl) RemoveNode(id string) error {
	if p, ok := a.pods[id]; ok {
		if err := a.cs.CoreV1().Nodes().Delete(context.TODO(), p.Name, metav1.DeleteOptions{}); err != nil {
			return err
		}
		return nil
	}
	return errNodeDoesNotExist
}

// GetAllNodes returns all nodes
func (a *networkImpl) GetAllNodes() []node.Node {
	nodes := make([]node.Node, len(a.nodes))
	i := 0
	for _, n := range a.nodes {
		nodes[i] = n
		i++
	}
	return nodes
}

// GetNode returns the node with this ID.
func (a *networkImpl) GetNode(id string) (node.Node, error) {
	if n, ok := a.nodes[id]; ok {
		return n, nil
	}
	return nil, errNodeDoesNotExist
}

func (a *networkImpl) createDeploymentFromConfig() *k8sapi.Avalanchego {
	// Returns a new network whose initial state is specified in the config
	newChain := &k8sapi.Avalanchego{
		TypeMeta: metav1.TypeMeta{
			Kind:       a.k8sConfig.Kind,
			APIVersion: a.k8sConfig.APIVersion,
		},
		ObjectMeta: metav1.ObjectMeta{
			Name:      a.k8sConfig.DeploymentSpec,
			Namespace: a.k8sConfig.Namespace,
		},
		Spec: k8sapi.AvalanchegoSpec{
			DeploymentName: a.config.Name,
			NodeCount:      a.config.NodeCount,
			Image:          a.k8sConfig.Image,
			Tag:            a.k8sConfig.Tag,
			Env: []corev1.EnvVar{
				{
					Name:  a.k8sConfig.LogLevelKey,
					Value: a.config.LogLevel,
				},
			},
		},
	}

	return newChain
}

// buildNodeMapping creates the actual k8s node representation and creates the nodes map
// with the name as the key
func (a *networkImpl) buildNodeMapping() error {
	for i, u := range a.k8sNetwork.Status.NetworkMembersURI {
		a.log.Debug("creating network node and client for %s", u)
		cli := api.NewAPIClient(u, constants.DefaultPort, constants.APITimeoutDuration)
		nid, err := cli.InfoAPI().GetNodeID()
		if err != nil {
			return err
		}
		a.log.Debug("NodeID for this node is %s", nid)
		name := fmt.Sprintf("validator-%d", i)
		nodeID, err := ids.ShortFromPrefixedString(nid, avagoconst.NodeIDPrefix)
		if err != nil {
			return fmt.Errorf("could not convert node id from string: %s", err)
		}
		a.nodes[name] = &K8sNode{
			uri:    u,
			client: cli,
			name:   name,
			nodeID: nodeID,
		}
		a.log.Debug("Name: %s, NodeID: %s, URI: %s", name, nodeID, u)
	}

	return nil
}

func (a *networkImpl) String() string {
	s := strings.Builder{}
	_, _ = s.WriteString("****************************************************************************************************")
	_, _ = s.WriteString("     List of nodes in the network: \n")
	_, _ = s.WriteString("  +------------------------------------------------------------------------------------------------+")
	_, _ = s.WriteString("  +  NodeID                           |     Label         |      Cluster URI                       +")
	_, _ = s.WriteString("  +------------------------------------------------------------------------------------------------+")
	for _, n := range a.nodes {
		s.WriteString(fmt.Sprintf("     %s    %s    %s", n.nodeID, n.name, n.uri))
	}
	s.WriteString("****************************************************************************************************")
	return s.String()
}<|MERGE_RESOLUTION|>--- conflicted
+++ resolved
@@ -161,12 +161,8 @@
 	return a, nil
 }
 
-<<<<<<< HEAD
+// GetNodesNames returns an array of node names
 func (a *Adapter) GetNodesNames() ([]string, error) {
-=======
-// GetNodesNames returns an array of node names
-func (a *networkImpl) GetNodesNames() []string {
->>>>>>> 02b08dd1
 	nodes := make([]string, len(a.nodes))
 	i := 0
 	for _, n := range a.nodes {
