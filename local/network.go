--- conflicted
+++ resolved
@@ -3,7 +3,6 @@
 import (
 	"bufio"
 	"encoding/json"
-	"errors"
 	"fmt"
 	"net"
 	"os"
@@ -51,22 +50,17 @@
 
 // NewNetwork creates a network from given configuration and map of node kinds to binaries
 func NewNetwork(log logging.Logger, networkConfig network.Config, binMap map[NodeType]string) (network.Network, error) {
-<<<<<<< HEAD
 	if err := networkConfig.Validate(); err != nil {
 		return nil, fmt.Errorf("config failed validation: %w", err)
 	}
 	log.Info("creating network with %d nodes", len(networkConfig.NodeConfigs))
 	// Create the network
 	net := &localNetwork{
-=======
-	network := &localNetwork{
->>>>>>> 8d3f783f
 		nodes:  map[string]*localNode{},
 		nextID: 1,
 		binMap: binMap,
 		log:    log,
 	}
-<<<<<<< HEAD
 	// Start all the nodes given in [networkConfig]
 	for _, nodeConfig := range networkConfig.NodeConfigs {
 		if _, err := net.AddNode(nodeConfig); err != nil {
@@ -92,46 +86,37 @@
 }
 
 // AddNode prepares the files needed in filesystem by avalanchego, and executes it
-func (net *localNetwork) AddNode(nodeConfig node.Config) (node.Node, error) {
-	net.lock.Lock()
-	defer net.lock.Unlock()
-
-=======
-	for i, nodeConfig := range networkConfig.NodeConfigs {
-		if _, err := network.AddNode(nodeConfig); err != nil {
-			// release all resources for partially deployed network
-			_ = network.Stop()
-			return nil, fmt.Errorf("couldn't add node %d: %w", i, err)
-		}
-	}
-	return network, nil
-}
-
-// AddNode prepares the files needed in filesystem by avalanchego, and executes it
-func (network *localNetwork) AddNode(nodeConfig node.Config) (node.Node, error) {
->>>>>>> 8d3f783f
+func (ln *localNetwork) AddNode(nodeConfig node.Config) (node.Node, error) {
+	ln.lock.Lock()
+	defer ln.lock.Unlock()
+
 	// If no name was given, use default name pattern
 	if len(nodeConfig.Name) == 0 {
-		nodeConfig.Name = fmt.Sprintf("%s%d", defaultNodeNamePrefix, network.nextID)
-		network.nextID++
+		nodeConfig.Name = fmt.Sprintf("%s%d", defaultNodeNamePrefix, ln.nextID)
+		ln.nextID++
 	}
 
 	// Enforce name uniqueness
-	if _, ok := network.nodes[nodeConfig.Name]; ok {
+	if _, ok := ln.nodes[nodeConfig.Name]; ok {
 		return nil, fmt.Errorf("repeated node name %s", nodeConfig.Name)
 	}
 
 	// [tmpDir] is where this node's config file, C-Chain config file,
 	// staking key, staking certificate and genesis file will be written.
 	// (Other file locations are given in the node's config file.)
-<<<<<<< HEAD
 	// TODO should we do this for other directories? Logs? Profiles?
 	tmpDir, err := os.MkdirTemp("", "avalanchego-network-runner-*")
 	if err != nil {
 		return nil, fmt.Errorf("error creating temp dir: %w", err)
 	}
 
-	net.log.Info("adding node %q with files at %s", nodeConfig.Name, tmpDir) // TODO lower log level
+	// Get free http port
+	l, err := net.Listen("tcp", ":0")
+	if err != nil {
+		return nil, fmt.Errorf("could not get free api port: %w", err)
+	}
+	apiPort := l.Addr().(*net.TCPAddr).Port
+	_ = l.Close()
 
 	// Flags for AvalancheGo that point to the files
 	// we're about to create.
@@ -141,26 +126,14 @@
 		fmt.Sprintf("--%s=%s", config.DBPathKey, tmpDir),
 		// Tell the node to put the log directory in [tmpDir]
 		// TODO allow user to specify log dir path
-		fmt.Sprintf("--%s=%s", config.LogsDirKey, tmpDir),
+		fmt.Sprintf("--%s=%s", config.LogsDirKey, filepath.Join(tmpDir, "logs")),
 		// Tell the node to use the API port
 		// TODO randomly generate this?
-		fmt.Sprintf("--%s=%d", config.HTTPPortKey, nodeConfig.APIPort),
-	}
-	configFilePath := filepath.Join(tmpDir, configFileName)
-=======
-	// TODO should we do this for other directories? Profiles?
-	tmpDir := filepath.Join(os.TempDir(), "networkrunner", nodeConfig.Name)
-	if err := os.MkdirAll(tmpDir, 0o750); err != nil {
-		return nil, fmt.Errorf("couldn't create tmp dir %s", tmpDir)
-	}
-
-	// Flags for AvalancheGo that point to the files
-	// we're about to create.
-	flags := []string{}
->>>>>>> 8d3f783f
-
-	// Logs
-	flags = append(flags, fmt.Sprintf("--%s=%s", config.LogsDirKey, filepath.Join(tmpDir, "logs")))
+		fmt.Sprintf("--%s=%d", config.HTTPPortKey, apiPort),
+	}
+
+	ln.log.Info("adding node %q with files at %s and API port %d", nodeConfig.Name, tmpDir, apiPort) // TODO lower log level
+
 	// Write this node's config file if one is given
 	configFilePath := filepath.Join(tmpDir, configFileName)
 	if len(nodeConfig.ConfigFile) != 0 {
@@ -201,25 +174,12 @@
 		}
 		flags = append(flags, fmt.Sprintf("--%s=%s", config.ChainConfigDirKey, tmpDir))
 	}
-<<<<<<< HEAD
-
-=======
-	// Get free http port
-	l, err := net.Listen("tcp", ":0")
-	if err != nil {
-		return nil, fmt.Errorf("could not get free api port: %w", err)
-	}
-	httpPort := l.Addr().(*net.TCPAddr).Port
-	l.Close()
-	flags = append(flags, fmt.Sprintf("--%s=%d", config.HTTPPortKey, httpPort))
-	network.log.Info(fmt.Sprintf("assigning api port %d to nohe %s\n", httpPort, nodeConfig.Name))
->>>>>>> 8d3f783f
 	// Path to AvalancheGo binary
 	nodeType, ok := nodeConfig.Type.(NodeType)
 	if !ok {
 		return nil, fmt.Errorf("expected NodeType but got %T", nodeConfig.Type)
 	}
-	avalancheGoBinaryPath, ok := network.binMap[nodeType]
+	avalancheGoBinaryPath, ok := ln.binMap[nodeType]
 	if !ok {
 		return nil, fmt.Errorf("got unexpected node type %v", nodeType)
 	}
@@ -234,7 +194,7 @@
 		go func() {
 			sc := bufio.NewScanner(read)
 			for sc.Scan() {
-				network.log.Info(fmt.Sprintf("[%s] %s", nodeConfig.Name, sc.Text()))
+				ln.log.Info(fmt.Sprintf("[%s] %s", nodeConfig.Name, sc.Text()))
 				fmt.Printf("[%s] %s\n", nodeConfig.Name, sc.Text())
 			}
 			close(ch)
@@ -248,16 +208,15 @@
 	// Create a wrapper for this node so we can reference it later
 	node := &localNode{
 		name:   nodeConfig.Name,
-		client: NewAPIClient("localhost", uint(httpPort), apiTimeout),
+		client: NewAPIClient("localhost", uint(apiPort), apiTimeout),
 		cmd:    cmd,
 		tmpDir: tmpDir,
 	}
-	network.nodeNames = append(network.nodeNames, node.name)
-	network.nodes[node.name] = node
+	ln.nodeNames = append(ln.nodeNames, node.name)
+	ln.nodes[node.name] = node
 	return node, nil
 }
 
-<<<<<<< HEAD
 // Returns a channel that is closed when the network
 // is ready (all the initial nodes are up and healthy.)
 // If an error is sent on this channel, the network
@@ -287,42 +246,23 @@
 		}
 		if err := errGr.Wait(); err != nil {
 			readyCh <- err
-=======
-// Ready closes readyCh is the network has initialized, or send error indicating network will not initialize
-func (network *localNetwork) Ready() (chan struct{}, chan error) {
-	readyCh := make(chan struct{})
-	errorCh := make(chan error)
-	go func() {
-		for _, nodeName := range network.nodeNames {
-			b := waitNode(network.nodes[nodeName].client)
-			if !b {
-				errorCh <- fmt.Errorf("timeout waiting for node %v", nodeName)
-			}
-			network.log.Info("node %q is up", nodeName)
->>>>>>> 8d3f783f
 		}
 		close(readyCh)
 	}()
 	return readyCh
 }
 
-<<<<<<< HEAD
 func (net *localNetwork) GetNode(nodeName string) (node.Node, error) {
 	net.lock.RLock()
 	defer net.lock.RUnlock()
 
 	node, ok := net.nodes[nodeName]
-=======
-func (network *localNetwork) GetNode(nodeName string) (node.Node, error) {
-	node, ok := network.nodes[nodeName]
->>>>>>> 8d3f783f
 	if !ok {
 		return nil, fmt.Errorf("node %q not found in network", nodeName)
 	}
 	return node, nil
 }
 
-<<<<<<< HEAD
 func (net *localNetwork) GetNodesNames() []string {
 	net.lock.RLock()
 	defer net.lock.RUnlock()
@@ -366,35 +306,17 @@
 func (net *localNetwork) removeNode(nodeName string) error {
 	net.log.Debug("removing node %q", nodeName)
 	node, ok := net.nodes[nodeName]
-=======
-func (network *localNetwork) GetNodesNames() []string {
-	return network.nodeNames
-}
-
-func (network *localNetwork) Stop() error {
-	var cumErrMsg string
-	for nodeName := range network.nodes {
-		if err := network.RemoveNode(nodeName); err != nil {
-			cumErrMsg = fmt.Sprintf("couldn't remove node %s: %s. %s", nodeName, err, cumErrMsg)
-		}
-	}
-	return errors.New(cumErrMsg)
-}
-
-func (network *localNetwork) RemoveNode(nodeName string) error {
-	node, ok := network.nodes[nodeName]
->>>>>>> 8d3f783f
 	if !ok {
 		return fmt.Errorf("node %q not found", nodeName)
 	}
-	delete(network.nodes, nodeName)
+	delete(net.nodes, nodeName)
 	var nodeNames []string
-	for _, networkNodeName := range network.nodeNames {
+	for _, networkNodeName := range net.nodeNames {
 		if networkNodeName != nodeName {
 			nodeNames = append(nodeNames, networkNodeName)
 		}
 	}
-	network.nodeNames = nodeNames
+	net.nodeNames = nodeNames
 	// cchain eth api uses a websocket connection and must be closed before stopping the node,
 	// to avoid errors logs at client
 	node.client.CChainEthAPI().Close()
@@ -422,30 +344,9 @@
 		return err
 	}
 	return nil
-<<<<<<< HEAD
-=======
-}
-
-// waitNode waits until the node initializes, or timeouts
-func waitNode(client api.Client) bool {
-	info := client.InfoAPI()
-	timeout := 1 * time.Minute
-	pollTime := 10 * time.Second
-	for t0 := time.Now(); time.Since(t0) <= timeout; time.Sleep(pollTime) {
-		if bootstrapped, err := info.IsBootstrapped("P"); err != nil || !bootstrapped {
-			continue
-		}
-		if bootstrapped, err := info.IsBootstrapped("C"); err != nil || !bootstrapped {
-			continue
-		}
-		if bootstrapped, err := info.IsBootstrapped("X"); err != nil || !bootstrapped {
-			continue
-		}
-		return true
-	}
-	return false
-}
-
+}
+
+// TODO do we need this? It isn't used anywhere.
 func ParseNetworkConfigJSON(networkConfigJSON []byte) (*network.Config, error) {
 	var networkConfigMap map[string]interface{}
 	if err := json.Unmarshal(networkConfigJSON, &networkConfigMap); err != nil {
@@ -494,5 +395,4 @@
 		}
 	}
 	return &networkConfig, nil
->>>>>>> 8d3f783f
 }