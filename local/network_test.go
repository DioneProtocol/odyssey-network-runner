--- conflicted
+++ resolved
@@ -218,15 +218,9 @@
 	signal.Notify(signalsCh, syscall.SIGINT)
 	signal.Notify(signalsCh, syscall.SIGTERM)
 	go func() {
-<<<<<<< HEAD
 		<-signalsCh
-		_ = net.Stop()
-=======
-		sig := <-signalsCh
 		ctx := context.TODO()
 		_ = net.Stop(ctx)
-		os.Exit(128 + int(sig.(syscall.Signal)))
->>>>>>> 2e324261
 	}()
 	if err := awaitNetwork(net); err != nil {
 		ctx := context.TODO()
