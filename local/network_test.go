--- conflicted
+++ resolved
@@ -159,14 +159,9 @@
 						StakingCert: []byte("nonempty"),
 					},
 				},
-<<<<<<< HEAD
-			},
-		},
-		"no ConfigFile": {
-=======
-			}},
+			},
+		},
 		"empty nodeID": {
->>>>>>> 8fa6281f
 			config: network.Config{
 				Genesis: []byte("nonempty"),
 				NodeConfigs: []node.Config{
