--- conflicted
+++ resolved
@@ -28,40 +28,17 @@
 	ConfigFile []byte
 	// May be nil.
 	CChainConfigFile []byte
-<<<<<<< HEAD
-	// TODO make the below specific to local network runner
-	// If non-nil, direct this node's stdout here
-	Stdout io.Writer
-	// If non-nil, direct this node's stderr here
-	Stderr io.Writer
-=======
-	// Must not be nil.
-	GenesisFile []byte
->>>>>>> 286b11fd
 }
 
 // Returns an error if this config is invalid
 func (c *Config) Validate() error {
 	switch {
-<<<<<<< HEAD
-	case c.Type == nil:
-		return errors.New("node type not given")
+	case c.ImplSpecificConfig == nil:
+		return errors.New("implementation-specific node config not given")
 	case len(c.StakingKey) == 0:
 		return errors.New("staking key not given")
 	case len(c.StakingCert) == 0:
 		return errors.New("staking cert not given")
-=======
-	case c.ImplSpecificConfig == nil:
-		return errors.New("implementation-specific node config not given")
-	case len(c.ConfigFile) == 0:
-		return errors.New("node config not given")
-	case len(c.GenesisFile) == 0:
-		return errors.New("genesis file not given")
-	case len(c.StakingKey) != 0 && len(c.StakingCert) == 0:
-		return errors.New("staking key given but not staking cert")
-	case len(c.StakingKey) == 0 && len(c.StakingCert) != 0:
-		return errors.New("staking cert given but not staking key")
->>>>>>> 286b11fd
 	default:
 		return nil
 	}
