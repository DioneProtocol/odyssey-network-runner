--- conflicted
+++ resolved
@@ -843,28 +843,7 @@
 	s.mu.Lock()
 	defer s.mu.Unlock()
 
-<<<<<<< HEAD
 	dbDir := ""
-=======
-	nodeInfo, ok := s.network.nodeInfos[req.Name]
-	if !ok {
-		return nil, network.ErrNodeNotFound
-	}
-
-	node, err := s.network.nw.GetNode(req.Name)
-	if err != nil {
-		return nil, err
-	}
-	nodeConfig := node.GetConfig()
-
-	// use existing value if not specified
-	if req.GetExecPath() != "" {
-		nodeInfo.ExecPath = req.GetExecPath()
-	}
-	if req.GetWhitelistedSubnets() != "" {
-		nodeInfo.WhitelistedSubnets = req.GetWhitelistedSubnets()
-	}
->>>>>>> e164eaa5
 	if req.GetRootDataDir() != "" {
 		dbDir = filepath.Join(req.GetRootDataDir(), req.Name, "db-dir")
 	}
