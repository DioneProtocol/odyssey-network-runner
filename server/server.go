// Copyright (C) 2019-2022, Ava Labs, Inc. All rights reserved.
// See the file LICENSE for licensing terms.

// Package server implements server.
package server

import (
	"context"
	"encoding/json"
	"errors"
	"fmt"
	"io"
	"io/fs"
	"net"
	"net/http"
	"os"
	"path/filepath"
	"sort"
	"strings"
	"sync"
	"time"

	"github.com/ava-labs/avalanche-network-runner/network"
	"github.com/ava-labs/avalanche-network-runner/network/node"
	"github.com/ava-labs/avalanche-network-runner/rpcpb"
	"github.com/ava-labs/avalanche-network-runner/utils"
	"github.com/ava-labs/avalanchego/message"
	"github.com/ava-labs/avalanchego/snow/networking/router"
	"github.com/ava-labs/avalanchego/staking"
	"github.com/grpc-ecosystem/grpc-gateway/v2/runtime"
	"go.uber.org/zap"
	"google.golang.org/grpc"
	"google.golang.org/grpc/codes"
	"google.golang.org/grpc/credentials/insecure"
	"google.golang.org/grpc/status"
)

type Config struct {
	Port   string
	GwPort string
	// true to disable grpc-gateway server
	GwDisabled          bool
	DialTimeout         time.Duration
	RedirectNodesOutput bool
	SnapshotsDir        string
}

type Server interface {
	Run(rootCtx context.Context) error
}

type server struct {
	cfg Config

	rootCtx   context.Context
	closeOnce sync.Once
	closed    chan struct{}

	ln               net.Listener
	gRPCServer       *grpc.Server
	gRPCRegisterOnce sync.Once

	gwMux    *runtime.ServeMux
	gwServer *http.Server

	mu          *sync.RWMutex
	clusterInfo *rpcpb.ClusterInfo
	network     *localNetwork

	rpcpb.UnimplementedPingServiceServer
	rpcpb.UnimplementedControlServiceServer
}

var (
	ErrInvalidVMName          = errors.New("invalid VM name")
	ErrInvalidPort            = errors.New("invalid port")
	ErrClosed                 = errors.New("server closed")
	ErrNotEnoughNodesForStart = errors.New("not enough nodes specified for start")
	ErrAlreadyBootstrapped    = errors.New("already bootstrapped")
	ErrNotBootstrapped        = errors.New("not bootstrapped")
	ErrNodeNotFound           = errors.New("node not found")
	ErrPeerNotFound           = errors.New("peer not found")
	ErrStatusCanceled         = errors.New("gRPC stream status canceled")
	ErrNoBlockchainSpec       = errors.New("no blockchain spec was provided")
)

const (
	MinNodes            uint32 = 1
	DefaultNodes        uint32 = 5
	stopOnSignalTimeout        = 2 * time.Second

	rootDataDirPrefix = "network-runner-root-data"
)

// grpc encapsulates the non protocol-related, ANR server domain errors,
// inside grpc.status.Status structs, with status.Code() code.Unknown,
// and original error msg inside status.Message() string
// this aux function is to be used by clients, to check for the appropiate
// ANR domain error kind
func IsServerError(err error, serverError error) bool {
	status := status.Convert(err)
	return status.Code() == codes.Unknown && status.Message() == serverError.Error()
}

func New(cfg Config) (Server, error) {
	if cfg.Port == "" || cfg.GwPort == "" {
		return nil, ErrInvalidPort
	}

	ln, err := net.Listen("tcp", cfg.Port)
	if err != nil {
		return nil, err
	}
	srv := &server{
		cfg: cfg,

		closed: make(chan struct{}),

		ln:         ln,
		gRPCServer: grpc.NewServer(),

		mu: new(sync.RWMutex),
	}
	if !cfg.GwDisabled {
		srv.gwMux = runtime.NewServeMux()
		srv.gwServer = &http.Server{
			Addr:    cfg.GwPort,
			Handler: srv.gwMux,
		}
	}

	return srv, nil
}

// Blocking call until server listeners return.
func (s *server) Run(rootCtx context.Context) (err error) {
	s.rootCtx = rootCtx
	s.gRPCRegisterOnce.Do(func() {
		rpcpb.RegisterPingServiceServer(s.gRPCServer, s)
		rpcpb.RegisterControlServiceServer(s.gRPCServer, s)
	})

	gRPCErrc := make(chan error)
	go func() {
		zap.L().Info("serving gRPC server", zap.String("port", s.cfg.Port))
		gRPCErrc <- s.gRPCServer.Serve(s.ln)
	}()

	gwErrc := make(chan error)
	if s.cfg.GwDisabled {
		zap.L().Info("gRPC gateway server is disabled")
	} else {
		go func() {
			zap.L().Info("dialing gRPC server for gRPC gateway", zap.String("port", s.cfg.Port))
			ctx, cancel := context.WithTimeout(rootCtx, s.cfg.DialTimeout)
			gwConn, err := grpc.DialContext(
				ctx,
				"0.0.0.0"+s.cfg.Port,
				grpc.WithBlock(),
				grpc.WithTransportCredentials(insecure.NewCredentials()),
			)
			cancel()
			if err != nil {
				gwErrc <- err
				return
			}
			defer gwConn.Close()

			if err := rpcpb.RegisterPingServiceHandler(rootCtx, s.gwMux, gwConn); err != nil {
				gwErrc <- err
				return
			}
			if err := rpcpb.RegisterControlServiceHandler(rootCtx, s.gwMux, gwConn); err != nil {
				gwErrc <- err
				return
			}

			zap.L().Info("serving gRPC gateway", zap.String("port", s.cfg.GwPort))
			gwErrc <- s.gwServer.ListenAndServe()
		}()
	}

	select {
	case <-rootCtx.Done():
		zap.L().Warn("root context is done")

		if !s.cfg.GwDisabled {
			zap.L().Warn("closed gRPC gateway server", zap.Error(s.gwServer.Close()))
			<-gwErrc
		}

		s.gRPCServer.Stop()
		zap.L().Warn("closed gRPC server")
		<-gRPCErrc
		zap.L().Warn("gRPC terminated")

	case err = <-gRPCErrc:
		zap.L().Warn("gRPC server failed", zap.Error(err))
		if !s.cfg.GwDisabled {
			zap.L().Warn("closed gRPC gateway server", zap.Error(s.gwServer.Close()))
			<-gwErrc
		}

	case err = <-gwErrc: // if disabled, this will never be selected
		zap.L().Warn("gRPC gateway server failed", zap.Error(err))
		s.gRPCServer.Stop()
		zap.L().Warn("closed gRPC server")
		<-gRPCErrc
	}

	if s.network != nil {
		stopCtx, stopCtxCancel := context.WithTimeout(context.Background(), stopOnSignalTimeout)
		defer stopCtxCancel()
		s.network.stop(stopCtx)
		zap.L().Warn("network stopped")
	}

	s.closeOnce.Do(func() {
		close(s.closed)
	})
	return err
}

func (s *server) Ping(ctx context.Context, req *rpcpb.PingRequest) (*rpcpb.PingResponse, error) {
	zap.L().Debug("received ping request")
	return &rpcpb.PingResponse{Pid: int32(os.Getpid())}, nil
}

const defaultStartTimeout = 5 * time.Minute

func (s *server) Start(ctx context.Context, req *rpcpb.StartRequest) (*rpcpb.StartResponse, error) {
	// if timeout is too small or not set, default to 5-min
	if deadline, ok := ctx.Deadline(); !ok || time.Until(deadline) < defaultStartTimeout {
		var cancel context.CancelFunc
		ctx, cancel = context.WithTimeout(context.Background(), defaultStartTimeout)
		_ = cancel // don't call since "start" is async, "curl" may not specify timeout
		zap.L().Info("received start request with default timeout", zap.String("timeout", defaultStartTimeout.String()))
	} else {
		zap.L().Info("received start request with existing timeout", zap.String("deadline", deadline.String()))
	}

	if req.NumNodes == nil {
		n := DefaultNodes
		req.NumNodes = &n
	}
	if *req.NumNodes < MinNodes {
		return nil, ErrNotEnoughNodesForStart
	}
	if err := utils.CheckExecPath(req.GetExecPath()); err != nil {
		return nil, err
	}
	buildDir := getBuildDir(req.GetExecPath(), req.GetBuildDir())
	pluginDir := filepath.Join(buildDir, "plugins")
	chainSpecs := []network.BlockchainSpec{}
	if len(req.GetBlockchainSpecs()) > 0 {
		zap.L().Info("plugin dir", zap.String("plugin-dir", pluginDir))
		for i := range req.GetBlockchainSpecs() {
			spec := req.GetBlockchainSpecs()[i]
			if spec.SubnetId != nil {
				return nil, errors.New("blockchain subnet id must be nil if starting a new empty network")
			}
			vmName := spec.VmName
			vmGenesisFilePath := spec.Genesis
			zap.L().Info("checking custom chain's VM ID before installation", zap.String("vm-id", vmName))
			vmID, err := utils.VMID(vmName)
			if err != nil {
				zap.L().Warn("failed to convert VM name to VM ID",
					zap.String("vm-name", vmName),
					zap.Error(err),
				)
				return nil, ErrInvalidVMName
			}
			if err := utils.CheckPluginPaths(
				filepath.Join(pluginDir, vmID.String()),
				vmGenesisFilePath,
			); err != nil {
				return nil, err
			}
			b, err := os.ReadFile(vmGenesisFilePath)
			if err != nil {
				return nil, err
			}
			chainSpecs = append(chainSpecs, network.BlockchainSpec{
				VmName:  vmName,
				Genesis: b,
			})
		}
	}

	s.mu.Lock()
	defer s.mu.Unlock()

	// If [clusterInfo] is already populated, the server has already been started.
	if s.clusterInfo != nil {
		return nil, ErrAlreadyBootstrapped
	}

	var (
		execPath           = req.GetExecPath()
		numNodes           = req.GetNumNodes()
		whitelistedSubnets = req.GetWhitelistedSubnets()
		rootDataDir        = req.GetRootDataDir()
		pid                = int32(os.Getpid())
		globalNodeConfig   = req.GetGlobalNodeConfig()
		customNodeConfigs  = req.GetCustomNodeConfigs()
		err                error
	)

	if len(rootDataDir) == 0 {
		rootDataDir = os.TempDir()
	}
	rootDataDir = filepath.Join(rootDataDir, rootDataDirPrefix)
	rootDataDir, err = utils.MkDirWithTimestamp(rootDataDir)
	if err != nil {
		return nil, err
	}

	s.clusterInfo = &rpcpb.ClusterInfo{
		Pid:         pid,
		RootDataDir: rootDataDir,
		Healthy:     false,
	}

	zap.L().Info("starting",
		zap.String("execPath", execPath),
		zap.Uint32("numNodes", numNodes),
		zap.String("whitelistedSubnets", whitelistedSubnets),
		zap.Int32("pid", pid),
		zap.String("rootDataDir", rootDataDir),
		zap.String("buildDir", buildDir),
		zap.Any("chainConfigs", req.ChainConfigs),
		zap.String("defaultNodeConfig", globalNodeConfig),
	)

	if s.network != nil {
		return nil, ErrAlreadyBootstrapped
	}

	if len(customNodeConfigs) > 0 {
		zap.L().Warn("custom node configs have been provided; ignoring the 'number-of-nodes' parameter and setting it to", zap.Int("numNodes", len(customNodeConfigs)))
		numNodes = uint32(len(customNodeConfigs))
	}

	s.network, err = newLocalNetwork(localNetworkOptions{
		execPath:            execPath,
		rootDataDir:         rootDataDir,
		numNodes:            numNodes,
		whitelistedSubnets:  whitelistedSubnets,
		redirectNodesOutput: s.cfg.RedirectNodesOutput,
		buildDir:            buildDir,
		globalNodeConfig:    globalNodeConfig,
		customNodeConfigs:   customNodeConfigs,
		chainConfigs:        req.ChainConfigs,

		// to block racey restart
		// "s.network.start" runs asynchronously
		// so it would not deadlock with the acquired lock
		// in this "Start" method
		restartMu: s.mu,

		snapshotsDir: s.cfg.SnapshotsDir,
	})
	if err != nil {
		s.network = nil
		s.clusterInfo = nil
		return nil, err
	}

	if err := s.network.start(); err != nil {
		s.network = nil
		s.clusterInfo = nil
		return nil, err
	}

	// start non-blocking to install local cluster + custom chains (if applicable)
	// the user is expected to poll cluster status
	readyCh := make(chan struct{})
	go s.network.startWait(ctx, chainSpecs, readyCh)

	// update cluster info non-blocking
	// the user is expected to poll this latest information
	// to decide cluster/subnet readiness
	go func() {
		s.waitChAndUpdateClusterInfo("waiting for local cluster readiness", readyCh, false)
		if len(req.GetBlockchainSpecs()) == 0 {
			zap.L().Info("no custom chain installation request, skipping its readiness check")
		} else {
			s.waitChAndUpdateClusterInfo("waiting for custom chains readiness", readyCh, true)
		}
	}()

	return &rpcpb.StartResponse{ClusterInfo: s.clusterInfo}, nil
}

func (s *server) waitChAndUpdateClusterInfo(waitMsg string, readyCh chan struct{}, updateCustomVmsInfo bool) {
	zap.L().Info(waitMsg)
	select {
	case <-s.closed:
		return
	case <-s.network.stopCh:
		return
	case serr := <-s.network.startErrCh:
		// TODO: decide what to do here, general failure cause network stop()?
		// maybe try decide if operation was partial (undesired network, fail)
		// or was not stated (preconditions check, continue)
		zap.L().Warn("async call failed to complete", zap.String("op", waitMsg), zap.Error(serr))
		panic(serr)
	case <-readyCh:
		s.mu.Lock()
		s.clusterInfo.Healthy = true
		s.clusterInfo.NodeNames = s.network.nodeNames
		s.clusterInfo.NodeInfos = s.network.nodeInfos
		if updateCustomVmsInfo {
			s.clusterInfo.CustomChainsHealthy = true
			s.clusterInfo.CustomChains = make(map[string]*rpcpb.CustomChainInfo)
			for chainID, chainInfo := range s.network.customChainIDToInfo {
				s.clusterInfo.CustomChains[chainID.String()] = chainInfo.info
			}
			s.clusterInfo.Subnets = s.network.subnets
		}
		s.mu.Unlock()
	}
}

func (s *server) CreateBlockchains(ctx context.Context, req *rpcpb.CreateBlockchainsRequest) (*rpcpb.CreateBlockchainsResponse, error) {
	// if timeout is too small or not set, default to 5-min
	if deadline, ok := ctx.Deadline(); !ok || time.Until(deadline) < defaultStartTimeout {
		var cancel context.CancelFunc
		ctx, cancel = context.WithTimeout(context.Background(), defaultStartTimeout)
		_ = cancel // don't call since "start" is async, "curl" may not specify timeout
		zap.L().Info("received start request with default timeout", zap.String("timeout", defaultStartTimeout.String()))
	} else {
		zap.L().Info("received start request with existing timeout", zap.String("deadline", deadline.String()))
	}

	zap.L().Debug("CreateBlockchains")
	if info := s.getClusterInfo(); info == nil {
		return nil, ErrNotBootstrapped
	}

	if len(req.GetBlockchainSpecs()) == 0 {
		return nil, ErrNoBlockchainSpec
	}

	pluginDir := filepath.Join(s.network.buildDir, "plugins")
	chainSpecs := []network.BlockchainSpec{}
	for i := range req.GetBlockchainSpecs() {
		vmName := req.GetBlockchainSpecs()[i].VmName
		vmGenesisFilePath := req.GetBlockchainSpecs()[i].Genesis
		zap.L().Info("checking custom chain's VM ID before installation", zap.String("vm-id", vmName))
		vmID, err := utils.VMID(vmName)
		if err != nil {
			zap.L().Warn("failed to convert VM name to VM ID",
				zap.String("vm-name", vmName),
				zap.Error(err),
			)
			return nil, ErrInvalidVMName
		}
		if err := utils.CheckPluginPaths(
			filepath.Join(pluginDir, vmID.String()),
			vmGenesisFilePath,
		); err != nil {
			return nil, err
		}
		b, err := os.ReadFile(vmGenesisFilePath)
		if err != nil {
			return nil, err
		}
		chainSpecs = append(chainSpecs, network.BlockchainSpec{
			VmName:   vmName,
			Genesis:  b,
			SubnetId: req.GetBlockchainSpecs()[i].SubnetId,
		})
	}

	// check that defined subnets exist
	subnetsMap := map[string]struct{}{}
	for _, subnet := range s.clusterInfo.Subnets {
		subnetsMap[subnet] = struct{}{}
	}
	for _, chainSpec := range chainSpecs {
		if chainSpec.SubnetId != nil {
			_, ok := subnetsMap[*chainSpec.SubnetId]
			if !ok {
				return nil, fmt.Errorf("subnet id %q does not exits", *chainSpec.SubnetId)
			}
		}
	}

	s.mu.Lock()
	defer s.mu.Unlock()

	// if there will be a restart, network will not be healthy
	// until finishing
	for _, chainSpec := range chainSpecs {
		if chainSpec.SubnetId == nil {
			s.clusterInfo.Healthy = false
		}
	}

	s.clusterInfo.CustomChainsHealthy = false

	// start non-blocking to install custom chains (if applicable)
	// the user is expected to poll cluster status
	readyCh := make(chan struct{})
	go s.network.createBlockchains(ctx, chainSpecs, readyCh)

	// update cluster info non-blocking
	// the user is expected to poll this latest information
	// to decide cluster/subnet readiness
	go func() {
		s.waitChAndUpdateClusterInfo("waiting for custom chains readiness", readyCh, true)
	}()

	return &rpcpb.CreateBlockchainsResponse{ClusterInfo: s.clusterInfo}, nil
}

func (s *server) CreateSubnets(ctx context.Context, req *rpcpb.CreateSubnetsRequest) (*rpcpb.CreateSubnetsResponse, error) {
	// if timeout is too small or not set, default to 5-min
	if deadline, ok := ctx.Deadline(); !ok || time.Until(deadline) < defaultStartTimeout {
		var cancel context.CancelFunc
		ctx, cancel = context.WithTimeout(context.Background(), defaultStartTimeout)
		_ = cancel // don't call since "start" is async, "curl" may not specify timeout
		zap.L().Info("received start request with default timeout", zap.String("timeout", defaultStartTimeout.String()))
	} else {
		zap.L().Info("received start request with existing timeout", zap.String("deadline", deadline.String()))
	}

	zap.L().Debug("CreateSubnets", zap.Uint32("num-subnets", req.GetNumSubnets()))

	if info := s.getClusterInfo(); info == nil {
		return nil, ErrNotBootstrapped
	}

	// default behaviour without args is to create one subnet
	numSubnets := req.GetNumSubnets()
	if numSubnets == 0 {
		numSubnets = 1
	}

	zap.L().Info("waiting for local cluster readiness")
	if err := s.network.waitForLocalClusterReady(ctx); err != nil {
		return nil, err
	}

	s.mu.Lock()
	defer s.mu.Unlock()

	s.clusterInfo.Healthy = false
	s.clusterInfo.CustomChainsHealthy = false

	// start non-blocking to add subnets
	// the user is expected to poll cluster status
	readyCh := make(chan struct{})
	go s.network.createSubnets(ctx, numSubnets, readyCh)

	// update cluster info non-blocking
	// the user is expected to poll this latest information
	// to decide cluster/subnet readiness
	go func() {
		s.waitChAndUpdateClusterInfo("waiting for custom chains readiness", readyCh, true)
	}()

	return &rpcpb.CreateSubnetsResponse{ClusterInfo: s.clusterInfo}, nil
}

func (s *server) Health(ctx context.Context, req *rpcpb.HealthRequest) (*rpcpb.HealthResponse, error) {
	zap.L().Debug("health")
	if info := s.getClusterInfo(); info == nil {
		return nil, ErrNotBootstrapped
	}

	zap.L().Info("waiting for local cluster readiness")
	if err := s.network.waitForLocalClusterReady(ctx); err != nil {
		return nil, err
	}

	s.mu.Lock()
	defer s.mu.Unlock()

	s.clusterInfo.NodeNames = s.network.nodeNames
	s.clusterInfo.NodeInfos = s.network.nodeInfos
	s.clusterInfo.Healthy = true

	return &rpcpb.HealthResponse{ClusterInfo: s.clusterInfo}, nil
}

func (s *server) URIs(ctx context.Context, req *rpcpb.URIsRequest) (*rpcpb.URIsResponse, error) {
	zap.L().Debug("uris")
	info := s.getClusterInfo()
	if info == nil {
		return nil, ErrNotBootstrapped
	}
	uris := make([]string, 0, len(info.NodeInfos))
	for _, i := range info.NodeInfos {
		uris = append(uris, i.Uri)
	}
	sort.Strings(uris)
	return &rpcpb.URIsResponse{Uris: uris}, nil
}

func (s *server) Status(ctx context.Context, req *rpcpb.StatusRequest) (*rpcpb.StatusResponse, error) {
	zap.L().Debug("received status request")
	info := s.getClusterInfo()
	if info == nil {
		return nil, ErrNotBootstrapped
	}
	return &rpcpb.StatusResponse{ClusterInfo: info}, nil
}

func (s *server) StreamStatus(req *rpcpb.StreamStatusRequest, stream rpcpb.ControlService_StreamStatusServer) (err error) {
	zap.L().Info("received bootstrap status request")
	if s.getClusterInfo() == nil {
		return ErrNotBootstrapped
	}

	interval := time.Duration(req.PushInterval)

	// returns this method, then server closes the stream
	zap.L().Info("pushing status updates to the stream", zap.String("interval", interval.String()))
	wg := sync.WaitGroup{}
	wg.Add(1)
	go func() {
		s.sendLoop(stream, interval)
		wg.Done()
	}()

	errc := make(chan error, 1)
	go func() {
		rerr := s.recvLoop(stream)
		if rerr != nil {
			if isClientCanceled(stream.Context().Err(), rerr) {
				zap.L().Warn("failed to receive status request from gRPC stream due to client cancellation", zap.Error(rerr))
			} else {
				zap.L().Warn("failed to receive status request from gRPC stream", zap.Error(rerr))
			}
		}
		errc <- rerr
	}()

	select {
	case err = <-errc:
		if errors.Is(err, context.Canceled) {
			err = ErrStatusCanceled
		}
	case <-stream.Context().Done():
		err = stream.Context().Err()
		if errors.Is(err, context.Canceled) {
			err = ErrStatusCanceled
		}
	}

	wg.Wait()
	return err
}

func (s *server) sendLoop(stream rpcpb.ControlService_StreamStatusServer, interval time.Duration) {
	zap.L().Info("start status send loop")

	tc := time.NewTicker(1)
	defer tc.Stop()

	for {
		select {
		case <-s.rootCtx.Done():
			return
		case <-s.closed:
			return
		case <-tc.C:
			tc.Reset(interval)
		}

		zap.L().Debug("sending cluster info")
		if err := stream.Send(&rpcpb.StreamStatusResponse{ClusterInfo: s.getClusterInfo()}); err != nil {
			if isClientCanceled(stream.Context().Err(), err) {
				zap.L().Debug("client stream canceled", zap.Error(err))
				return
			}
			zap.L().Warn("failed to send an event", zap.Error(err))
			return
		}
	}
}

func (s *server) recvLoop(stream rpcpb.ControlService_StreamStatusServer) error {
	zap.L().Info("start status receive loop")

	for {
		select {
		case <-s.rootCtx.Done():
			return s.rootCtx.Err()
		case <-s.closed:
			return ErrClosed
		default:
		}

		// receive data from stream
		req := new(rpcpb.StatusRequest)
		err := stream.RecvMsg(req)
		if errors.Is(err, io.EOF) {
			zap.L().Debug("received EOF from client; returning to close the stream from server side")
			return nil
		}
		if err != nil {
			return err
		}
	}
}

func (s *server) AddNode(ctx context.Context, req *rpcpb.AddNodeRequest) (*rpcpb.AddNodeResponse, error) {
	zap.L().Debug("received add node request", zap.String("name", req.Name))

	if info := s.getClusterInfo(); info == nil {
		return nil, ErrNotBootstrapped
	}

	s.mu.Lock()
	defer s.mu.Unlock()

	var whitelistedSubnets string

	if _, exists := s.network.nodeInfos[req.Name]; exists {
		return nil, fmt.Errorf("repeated node name %q", req.Name)
	}

	// user can override bin path for this node...
	execPath := req.ExecPath
	if execPath == "" {
		// ...or use the same binary as the rest of the network
		execPath = s.network.execPath
	}
	_, err := os.Stat(execPath)
	if err != nil {
		if errors.Is(err, fs.ErrNotExist) {
			return nil, utils.ErrNotExists
		}
		return nil, fmt.Errorf("failed to stat exec %q (%w)", execPath, err)
	}

	// use same configs from other nodes
	whitelistedSubnets = s.network.options.whitelistedSubnets
	buildDir := getBuildDir(execPath, s.network.buildDir)
	rootDataDir := s.clusterInfo.RootDataDir

	logDir := filepath.Join(rootDataDir, req.Name, "log")
	dbDir := filepath.Join(rootDataDir, req.Name, "db-dir")

	var defaultConfig, globalConfig map[string]interface{}
	if err := json.Unmarshal([]byte(defaultNodeConfig), &defaultConfig); err != nil {
		return nil, err
	}
	if req.GetNodeConfig() != "" {
		if err := json.Unmarshal([]byte(req.GetNodeConfig()), &globalConfig); err != nil {
			return nil, err
		}
	}

	var mergedConfig map[string]interface{}
	// we only need to merge from the default node config here, as we are only adding one node
	mergedConfig, err = mergeNodeConfig(defaultConfig, globalConfig, "")
	if err != nil {
		return nil, fmt.Errorf("failed merging provided configs: %w", err)
	}
	configFile, err := createConfigFileString(mergedConfig, logDir, dbDir, buildDir, whitelistedSubnets)
	if err != nil {
		return nil, fmt.Errorf("failed to generate json node config string: %w", err)
	}
	stakingCert, stakingKey, err := staking.NewCertAndKeyBytes()
	if err != nil {
		return nil, fmt.Errorf("couldn't generate staking Cert/Key: %w", err)
	}
	nodeConfig := node.Config{
		Name:           req.Name,
		ConfigFile:     configFile,
		StakingKey:     string(stakingKey),
		StakingCert:    string(stakingCert),
		BinaryPath:     execPath,
		RedirectStdout: s.cfg.RedirectNodesOutput,
		RedirectStderr: s.cfg.RedirectNodesOutput,
	}
	nodeConfig.ChainConfigFiles = map[string]string{}
	for k, v := range s.network.chainConfigs {
		nodeConfig.ChainConfigFiles[k] = v
	}
	for k, v := range req.ChainConfigs {
		nodeConfig.ChainConfigFiles[k] = v
	}
	_, err = s.network.nw.AddNode(nodeConfig)
	if err != nil {
		return nil, err
	}
	if err := s.network.updateNodeInfo(); err != nil {
		return nil, err
	}

	return &rpcpb.AddNodeResponse{ClusterInfo: s.clusterInfo}, nil
}

func (s *server) RemoveNode(ctx context.Context, req *rpcpb.RemoveNodeRequest) (*rpcpb.RemoveNodeResponse, error) {
	zap.L().Debug("received remove node request", zap.String("name", req.Name))
	if info := s.getClusterInfo(); info == nil {
		return nil, ErrNotBootstrapped
	}

	s.mu.Lock()
	defer s.mu.Unlock()

	if _, ok := s.network.nodeInfos[req.Name]; !ok {
		return nil, network.ErrNodeNotFound
	}

	if err := s.network.nw.RemoveNode(ctx, req.Name); err != nil {
		return nil, err
	}

	zap.L().Info("waiting for local cluster readiness")
	if err := s.network.waitForLocalClusterReady(ctx); err != nil {
		return nil, err
	}

	s.clusterInfo.Healthy = true
	s.clusterInfo.NodeNames = s.network.nodeNames
	s.clusterInfo.NodeInfos = s.network.nodeInfos

	return &rpcpb.RemoveNodeResponse{ClusterInfo: s.clusterInfo}, nil
}

func (s *server) RestartNode(ctx context.Context, req *rpcpb.RestartNodeRequest) (*rpcpb.RestartNodeResponse, error) {
	zap.L().Debug("received remove node request", zap.String("name", req.Name))
	if info := s.getClusterInfo(); info == nil {
		return nil, ErrNotBootstrapped
	}

	s.mu.Lock()
	defer s.mu.Unlock()

<<<<<<< HEAD
	if err := s.network.nw.RestartNode(
		ctx,
		req.Name,
		req.GetExecPath(),
		req.GetWhitelistedSubnets(),
	); err != nil {
=======
	nodeInfo, ok := s.network.nodeInfos[req.Name]
	if !ok {
		return nil, network.ErrNodeNotFound
	}

	node, err := s.network.nw.GetNode(req.Name)
	if err != nil {
		return nil, err
	}
	nodeConfig := node.GetConfig()

	// use existing value if not specified
	if req.GetExecPath() != "" {
		nodeInfo.ExecPath = req.GetExecPath()
	}
	if req.GetWhitelistedSubnets() != "" {
		nodeInfo.WhitelistedSubnets = req.GetWhitelistedSubnets()
	}
	if req.GetRootDataDir() != "" {
		nodeInfo.DbDir = filepath.Join(req.GetRootDataDir(), req.Name, "db-dir")
	}

	var defaultConfig map[string]interface{}
	if err := json.Unmarshal([]byte(defaultNodeConfig), &defaultConfig); err != nil {
		return nil, err
	}

	buildDir := getBuildDir(nodeInfo.ExecPath, nodeInfo.BuildDir)

	nodeConfig.ConfigFile, err = createConfigFileString(
		defaultConfig,
		nodeInfo.LogDir,
		nodeInfo.DbDir,
		buildDir,
		nodeInfo.WhitelistedSubnets,
	)
	if err != nil {
		return nil, fmt.Errorf("failed to generate json node config string: %w", err)
	}

	nodeConfig.BinaryPath = nodeInfo.ExecPath
	nodeConfig.RedirectStdout = s.cfg.RedirectNodesOutput
	nodeConfig.RedirectStderr = s.cfg.RedirectNodesOutput

	// now remove the node before restart
	zap.L().Info("removing the node")
	if err := s.network.nw.RemoveNode(ctx, req.Name); err != nil {
>>>>>>> 2d858bda
		return nil, err
	}

	if err := s.network.updateNodeInfo(); err != nil {
		return nil, err
	}

	zap.L().Info("waiting for local cluster readiness")
	if err := s.network.waitForLocalClusterReady(ctx); err != nil {
		return nil, err
	}

	// update with the new config
	s.clusterInfo.NodeNames = s.network.nodeNames
	s.clusterInfo.NodeInfos = s.network.nodeInfos
	s.clusterInfo.Healthy = true

	return &rpcpb.RestartNodeResponse{ClusterInfo: s.clusterInfo}, nil
}

func (s *server) Stop(ctx context.Context, req *rpcpb.StopRequest) (*rpcpb.StopResponse, error) {
	zap.L().Debug("received stop request")

	s.mu.Lock()
	defer s.mu.Unlock()

	if s.network == nil {
		return nil, ErrNotBootstrapped
	}

	info := s.clusterInfo
	if info == nil {
		info = &rpcpb.ClusterInfo{}
	}

	s.network.stop(ctx)
	s.network = nil
	s.clusterInfo = nil

	info.Healthy = false
	return &rpcpb.StopResponse{ClusterInfo: info}, nil
}

var _ router.InboundHandler = &loggingInboundHandler{}

type loggingInboundHandler struct {
	nodeName string
}

func (lh *loggingInboundHandler) HandleInbound(m message.InboundMessage) {
	zap.L().Debug("inbound handler received a message",
		zap.String("node-name", lh.nodeName),
		zap.String("message-op", m.Op().String()),
	)
}

func (s *server) AttachPeer(ctx context.Context, req *rpcpb.AttachPeerRequest) (*rpcpb.AttachPeerResponse, error) {
	zap.L().Debug("received attach peer request")
	info := s.getClusterInfo()
	if info == nil {
		return nil, ErrNotBootstrapped
	}

	s.mu.Lock()
	defer s.mu.Unlock()

	node, err := s.network.nw.GetNode(req.NodeName)
	if err != nil {
		return nil, err
	}

	lh := &loggingInboundHandler{nodeName: req.NodeName}
	newPeer, err := node.AttachPeer(ctx, lh)
	if err != nil {
		return nil, err
	}

	newPeerID := newPeer.ID().String()

	zap.L().Debug("new peer is attached",
		zap.String("node-name", node.GetName()),
		zap.String("peer-id", newPeerID),
	)

	if s.clusterInfo.AttachedPeerInfos == nil {
		s.clusterInfo.AttachedPeerInfos = make(map[string]*rpcpb.ListOfAttachedPeerInfo)
	}
	peerInfo := &rpcpb.AttachedPeerInfo{Id: newPeerID}
	if v, ok := s.clusterInfo.AttachedPeerInfos[req.NodeName]; ok {
		v.Peers = append(v.Peers, peerInfo)
	} else {
		s.clusterInfo.AttachedPeerInfos[req.NodeName] = &rpcpb.ListOfAttachedPeerInfo{
			Peers: []*rpcpb.AttachedPeerInfo{peerInfo},
		}
	}

	return &rpcpb.AttachPeerResponse{ClusterInfo: info, AttachedPeerInfo: peerInfo}, nil
}

func (s *server) SendOutboundMessage(ctx context.Context, req *rpcpb.SendOutboundMessageRequest) (*rpcpb.SendOutboundMessageResponse, error) {
	zap.L().Debug("received send outbound message request")
	info := s.getClusterInfo()
	if info == nil {
		return nil, ErrNotBootstrapped
	}

	node, err := s.network.nw.GetNode(req.NodeName)
	if err != nil {
		return nil, err
	}

	sent, err := node.SendOutboundMessage(ctx, req.PeerId, req.Bytes, req.Op)
	return &rpcpb.SendOutboundMessageResponse{Sent: sent}, err
}

func (s *server) LoadSnapshot(ctx context.Context, req *rpcpb.LoadSnapshotRequest) (*rpcpb.LoadSnapshotResponse, error) {
	// if timeout is too small or not set, default to 5-min
	if deadline, ok := ctx.Deadline(); !ok || time.Until(deadline) < defaultStartTimeout {
		var cancel context.CancelFunc
		ctx, cancel = context.WithTimeout(context.Background(), defaultStartTimeout)
		_ = cancel // don't call since "start" is async, "curl" may not specify timeout
		zap.L().Info("received start request with default timeout", zap.String("timeout", defaultStartTimeout.String()))
	} else {
		zap.L().Info("received start request with existing timeout", zap.String("deadline", deadline.String()))
	}

	s.mu.Lock()
	defer s.mu.Unlock()

	// If [clusterInfo] is already populated, the server has already been started.
	if s.clusterInfo != nil {
		return nil, ErrAlreadyBootstrapped
	}

	var (
		pid = int32(os.Getpid())
		err error
	)

	rootDataDir := req.GetRootDataDir()
	if len(rootDataDir) == 0 {
		rootDataDir = os.TempDir()
	}
	rootDataDir = filepath.Join(rootDataDir, rootDataDirPrefix)
	rootDataDir, err = utils.MkDirWithTimestamp(rootDataDir)
	if err != nil {
		return nil, err
	}

	s.clusterInfo = &rpcpb.ClusterInfo{
		Pid:         pid,
		RootDataDir: rootDataDir,
		Healthy:     false,
	}

	zap.L().Info("starting",
		zap.Int32("pid", pid),
		zap.String("rootDataDir", rootDataDir),
	)

	if s.network != nil {
		return nil, ErrAlreadyBootstrapped
	}

	s.network, err = newLocalNetwork(localNetworkOptions{
		execPath:         req.GetExecPath(),
		buildDir:         req.GetBuildDir(),
		rootDataDir:      rootDataDir,
		chainConfigs:     req.ChainConfigs,
		globalNodeConfig: req.GetGlobalNodeConfig(),

		// to block racey restart
		// "s.network.start" runs asynchronously
		// so it would not deadlock with the acquired lock
		// in this "Start" method
		restartMu: s.mu,

		snapshotsDir: s.cfg.SnapshotsDir,
	})
	if err != nil {
		return nil, err
	}

	// blocking load snapshot to soon get not found snapshot errors
	if err := s.network.loadSnapshot(ctx, req.SnapshotName); err != nil {
		zap.L().Warn("snapshot load failed to complete", zap.Error(err))
		s.network = nil
		s.clusterInfo = nil
		return nil, err
	}

	// start non-blocking wait to load snapshot results
	// the user is expected to poll cluster status
	readyCh := make(chan struct{})
	go s.network.loadSnapshotWait(ctx, readyCh)

	// update cluster info non-blocking
	// the user is expected to poll this latest information
	// to decide cluster/subnet readiness
	go func() {
		s.waitChAndUpdateClusterInfo("waiting for local cluster readiness", readyCh, true)
	}()

	return &rpcpb.LoadSnapshotResponse{ClusterInfo: s.clusterInfo}, nil
}

func (s *server) SaveSnapshot(ctx context.Context, req *rpcpb.SaveSnapshotRequest) (*rpcpb.SaveSnapshotResponse, error) {
	zap.L().Info("received save snapshot request", zap.String("snapshot-name", req.SnapshotName))
	info := s.getClusterInfo()
	if info == nil {
		return nil, ErrNotBootstrapped
	}

	s.mu.Lock()
	defer s.mu.Unlock()

	snapshotPath, err := s.network.nw.SaveSnapshot(ctx, req.SnapshotName)
	if err != nil {
		zap.L().Warn("snapshot save failed to complete", zap.Error(err))
		return nil, err
	}
	s.network = nil
	s.clusterInfo = nil

	return &rpcpb.SaveSnapshotResponse{SnapshotPath: snapshotPath}, nil
}

func (s *server) RemoveSnapshot(ctx context.Context, req *rpcpb.RemoveSnapshotRequest) (*rpcpb.RemoveSnapshotResponse, error) {
	zap.L().Info("received remove snapshot request", zap.String("snapshot-name", req.SnapshotName))
	info := s.getClusterInfo()
	if info == nil {
		return nil, ErrNotBootstrapped
	}

	if err := s.network.nw.RemoveSnapshot(req.SnapshotName); err != nil {
		zap.L().Warn("snapshot remove failed to complete", zap.Error(err))
		return nil, err
	}
	return &rpcpb.RemoveSnapshotResponse{}, nil
}

func (s *server) GetSnapshotNames(ctx context.Context, req *rpcpb.GetSnapshotNamesRequest) (*rpcpb.GetSnapshotNamesResponse, error) {
	zap.L().Info("get snapshot names")
	info := s.getClusterInfo()
	if info == nil {
		return nil, ErrNotBootstrapped
	}

	snapshotNames, err := s.network.nw.GetSnapshotNames()
	if err != nil {
		return nil, err
	}
	return &rpcpb.GetSnapshotNamesResponse{SnapshotNames: snapshotNames}, nil
}

func (s *server) getClusterInfo() *rpcpb.ClusterInfo {
	s.mu.RLock()
	info := s.clusterInfo
	s.mu.RUnlock()
	return info
}

func isClientCanceled(ctxErr error, err error) bool {
	if ctxErr != nil {
		return true
	}

	ev, ok := status.FromError(err)
	if !ok {
		return false
	}

	switch ev.Code() {
	case codes.Canceled, codes.DeadlineExceeded:
		// client-side context cancel or deadline exceeded
		// "rpc error: code = Canceled desc = context canceled"
		// "rpc error: code = DeadlineExceeded desc = context deadline exceeded"
		return true
	case codes.Unavailable:
		msg := ev.Message()
		// client-side context cancel or deadline exceeded with TLS ("http2.errClientDisconnected")
		// "rpc error: code = Unavailable desc = client disconnected"
		if msg == "client disconnected" {
			return true
		}
		// "grpc/transport.ClientTransport.CloseStream" on canceled streams
		// "rpc error: code = Unavailable desc = stream error: stream ID 21; CANCEL")
		if strings.HasPrefix(msg, "stream error: ") && strings.HasSuffix(msg, "; CANCEL") {
			return true
		}
	}
	return false
}<|MERGE_RESOLUTION|>--- conflicted
+++ resolved
@@ -834,62 +834,12 @@
 	s.mu.Lock()
 	defer s.mu.Unlock()
 
-<<<<<<< HEAD
 	if err := s.network.nw.RestartNode(
 		ctx,
 		req.Name,
 		req.GetExecPath(),
 		req.GetWhitelistedSubnets(),
 	); err != nil {
-=======
-	nodeInfo, ok := s.network.nodeInfos[req.Name]
-	if !ok {
-		return nil, network.ErrNodeNotFound
-	}
-
-	node, err := s.network.nw.GetNode(req.Name)
-	if err != nil {
-		return nil, err
-	}
-	nodeConfig := node.GetConfig()
-
-	// use existing value if not specified
-	if req.GetExecPath() != "" {
-		nodeInfo.ExecPath = req.GetExecPath()
-	}
-	if req.GetWhitelistedSubnets() != "" {
-		nodeInfo.WhitelistedSubnets = req.GetWhitelistedSubnets()
-	}
-	if req.GetRootDataDir() != "" {
-		nodeInfo.DbDir = filepath.Join(req.GetRootDataDir(), req.Name, "db-dir")
-	}
-
-	var defaultConfig map[string]interface{}
-	if err := json.Unmarshal([]byte(defaultNodeConfig), &defaultConfig); err != nil {
-		return nil, err
-	}
-
-	buildDir := getBuildDir(nodeInfo.ExecPath, nodeInfo.BuildDir)
-
-	nodeConfig.ConfigFile, err = createConfigFileString(
-		defaultConfig,
-		nodeInfo.LogDir,
-		nodeInfo.DbDir,
-		buildDir,
-		nodeInfo.WhitelistedSubnets,
-	)
-	if err != nil {
-		return nil, fmt.Errorf("failed to generate json node config string: %w", err)
-	}
-
-	nodeConfig.BinaryPath = nodeInfo.ExecPath
-	nodeConfig.RedirectStdout = s.cfg.RedirectNodesOutput
-	nodeConfig.RedirectStderr = s.cfg.RedirectNodesOutput
-
-	// now remove the node before restart
-	zap.L().Info("removing the node")
-	if err := s.network.nw.RemoveNode(ctx, req.Name); err != nil {
->>>>>>> 2d858bda
 		return nil, err
 	}
 
