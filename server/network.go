--- conflicted
+++ resolved
@@ -168,7 +168,6 @@
 			return err
 		}
 
-<<<<<<< HEAD
 		cfg.NodeConfigs[i].Flags[config.LogsDirKey] = logDir
 		cfg.NodeConfigs[i].Flags[config.DBPathKey] = dbDir
 		if buildDir != "" {
@@ -176,11 +175,6 @@
 		}
 		if lc.options.whitelistedSubnets != "" {
 			cfg.NodeConfigs[i].Flags[config.WhitelistedSubnetsKey] = lc.options.whitelistedSubnets
-=======
-		cfg.NodeConfigs[i].ConfigFile, err = createConfigFileString(mergedConfig, logDir, dbDir, buildDir, lc.options.whitelistedSubnets)
-		if err != nil {
-			return err
->>>>>>> 7d6ae442
 		}
 
 		cfg.NodeConfigs[i].BinaryPath = lc.execPath
@@ -209,36 +203,6 @@
 	return buildDir, nil
 }
 
-<<<<<<< HEAD
-=======
-// createConfigFileString finalizes the config setup and returns the node config JSON string
-func createConfigFileString(configFileMap map[string]interface{}, logDir string, dbDir string, buildDir string, whitelistedSubnets string) (string, error) {
-	// add (or overwrite, if given) the following entries
-	if configFileMap[config.LogsDirKey] != "" {
-		zap.L().Warn("ignoring config file entry provided; the network runner needs to set its own", zap.String("entry", config.LogsDirKey))
-	}
-	configFileMap[config.LogsDirKey] = logDir
-	if configFileMap[config.DBPathKey] != "" {
-		zap.L().Warn("ignoring config file entry provided; the network runner needs to set its own", zap.String("entry", config.DBPathKey))
-	}
-	configFileMap[config.DBPathKey] = dbDir
-	if buildDir != "" {
-		configFileMap[config.BuildDirKey] = buildDir
-	}
-	// need to whitelist subnet ID to create custom chain
-	// ref. vms/platformvm/createChain
-	if whitelistedSubnets != "" {
-		configFileMap[config.WhitelistedSubnetsKey] = whitelistedSubnets
-	}
-
-	finalJSON, err := json.Marshal(configFileMap)
-	if err != nil {
-		return "", err
-	}
-	return string(finalJSON), nil
-}
-
->>>>>>> 7d6ae442
 func (lc *localNetwork) start() error {
 	if err := lc.createConfig(); err != nil {
 		return err
