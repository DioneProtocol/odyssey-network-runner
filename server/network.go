--- conflicted
+++ resolved
@@ -175,17 +175,8 @@
 			cfg.NodeConfigs[i].Flags[k] = v
 		}
 
-<<<<<<< HEAD
-=======
-		// avalanchego expects buildDir (parent dir of pluginDir) to be provided at cmdline
-		buildDir, err := getBuildDir(lc.execPath, lc.pluginDir)
-		if err != nil {
-			return err
-		}
-
 		// remove http port defined in local network config, to get dynamic port
 		// generation when creating a new network
->>>>>>> 417ede43
 		delete(cfg.NodeConfigs[i].Flags, config.HTTPPortKey)
 
 		cfg.NodeConfigs[i].Flags[config.LogsDirKey] = logDir
