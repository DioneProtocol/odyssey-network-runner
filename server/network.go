// Copyright (C) 2019-2022, Ava Labs, Inc. All rights reserved.
// See the file LICENSE for licensing terms.

package server

import (
	"context"
	"encoding/json"
	"fmt"
	"path/filepath"
	"sort"
	"sync"

	"github.com/ava-labs/avalanche-network-runner/local"
	"github.com/ava-labs/avalanche-network-runner/network"
	"github.com/ava-labs/avalanche-network-runner/rpcpb"
	"github.com/ava-labs/avalanche-network-runner/utils/constants"
	"github.com/ava-labs/avalanche-network-runner/ux"
	"github.com/ava-labs/avalanchego/config"
	"github.com/ava-labs/avalanchego/ids"
	avago_constants "github.com/ava-labs/avalanchego/utils/constants"
	"github.com/ava-labs/avalanchego/utils/logging"
)

type localNetwork struct {
	log logging.Logger

	execPath  string
	pluginDir string

	cfg network.Config

	nw network.Network

	nodeNames []string

	nodeInfos map[string]*rpcpb.NodeInfo

	options localNetworkOptions

	// map from blockchain ID to blockchain info
	customChainIDToInfo map[ids.ID]chainInfo

	customChainRestartMu *sync.RWMutex

	stopCh         chan struct{}
	startDoneCh    chan struct{}
	startErrCh     chan error
	startCtxCancel context.CancelFunc // allow the Start context to be cancelled

	stopOnce sync.Once

	subnets []string

	// default chain configs to be used when adding new nodes to the network
	// includes the ones received in options, plus default config or snapshot
	chainConfigs map[string]string

	// default upgrade configs to be used when adding new nodes to the network
	// includes the ones received in options, plus default config or snapshot
	upgradeConfigs map[string]string
}

type chainInfo struct {
	info         *rpcpb.CustomChainInfo
	subnetID     ids.ID
	blockchainID ids.ID
}

type localNetworkOptions struct {
	execPath            string
	rootDataDir         string
	numNodes            uint32
	whitelistedSubnets  string
	redirectNodesOutput bool
	globalNodeConfig    string

	pluginDir         string
	customNodeConfigs map[string]string

	// chain configs to be added to the network, besides the ones in default config, or saved snapshot
	chainConfigs map[string]string
	// upgrade configs to be added to the network, besides the ones in default config, or saved snapshot
	upgradeConfigs map[string]string

	// to block racey restart while installing custom chains
	restartMu *sync.RWMutex

	snapshotsDir string

	logLevel logging.Level
}

func newLocalNetwork(opts localNetworkOptions) (*localNetwork, error) {
	lcfg := logging.Config{
		LogLevel: opts.logLevel,
	}
	lcfg.Directory = opts.rootDataDir
	logFactory := logging.NewFactory(lcfg)
	logger, err := logFactory.Make(constants.LogNameMain)
	if err != nil {
		return nil, err
	}

	return &localNetwork{
		log: logger,

		execPath: opts.execPath,

		pluginDir: opts.pluginDir,

		options: opts,

		customChainIDToInfo:  make(map[ids.ID]chainInfo),
		customChainRestartMu: opts.restartMu,

		stopCh:      make(chan struct{}),
		startDoneCh: make(chan struct{}),
		startErrCh:  make(chan error, 1),

		nodeInfos: make(map[string]*rpcpb.NodeInfo),
		nodeNames: []string{},
	}, nil
}

func (lc *localNetwork) createConfig() error {
	cfg, err := local.NewDefaultConfigNNodes(lc.options.execPath, lc.options.numNodes)
	if err != nil {
		return err
	}

	var globalConfig map[string]interface{}

	if lc.options.globalNodeConfig != "" {
		if err := json.Unmarshal([]byte(lc.options.globalNodeConfig), &globalConfig); err != nil {
			return err
		}
	}

	// set flags applied to all nodes
	for k, v := range globalConfig {
		cfg.Flags[k] = v
	}

	for i := range cfg.NodeConfigs {
		// NOTE: Naming convention for node names is currently `node` + number, i.e. `node1,node2,node3,...node101`
		nodeName := fmt.Sprintf("node%d", i+1)
		logDir := filepath.Join(lc.options.rootDataDir, nodeName, "log")
		dbDir := filepath.Join(lc.options.rootDataDir, nodeName, "db-dir")

		lc.nodeNames = append(lc.nodeNames, nodeName)
		cfg.NodeConfigs[i].Name = nodeName

		for k, v := range lc.options.chainConfigs {
			cfg.NodeConfigs[i].ChainConfigFiles[k] = v
		}
		for k, v := range lc.options.upgradeConfigs {
			cfg.NodeConfigs[i].UpgradeConfigFiles[k] = v
		}

		if cfg.NodeConfigs[i].Flags == nil {
			cfg.NodeConfigs[i].Flags = map[string]interface{}{}
		}

		// set flags applied to the specific node
		var customNodeConfig map[string]interface{}
		if lc.options.customNodeConfigs != nil && lc.options.customNodeConfigs[nodeName] != "" {
			if err := json.Unmarshal([]byte(lc.options.customNodeConfigs[nodeName]), &customNodeConfig); err != nil {
				return err
			}
		}
		for k, v := range customNodeConfig {
			cfg.NodeConfigs[i].Flags[k] = v
		}

		// avalanchego expects buildDir (parent dir of pluginDir) to be provided at cmdline
		buildDir, err := getBuildDir(lc.execPath, lc.pluginDir)
		if err != nil {
			return err
		}

		// remove http port defined in local network config, to get dynamic port
		// generation when creating a new network
		delete(cfg.NodeConfigs[i].Flags, config.HTTPPortKey)

		cfg.NodeConfigs[i].Flags[config.LogsDirKey] = logDir
		cfg.NodeConfigs[i].Flags[config.DBPathKey] = dbDir
		if buildDir != "" {
			cfg.NodeConfigs[i].Flags[config.BuildDirKey] = buildDir
		}
		if lc.options.whitelistedSubnets != "" {
			cfg.NodeConfigs[i].Flags[config.WhitelistedSubnetsKey] = lc.options.whitelistedSubnets
		}
<<<<<<< HEAD
		cfg.NodeConfigs[i].BinaryPath = lc.options.execPath
=======

		cfg.NodeConfigs[i].BinaryPath = lc.execPath
>>>>>>> 4fa72099
		cfg.NodeConfigs[i].RedirectStdout = lc.options.redirectNodesOutput
		cfg.NodeConfigs[i].RedirectStderr = lc.options.redirectNodesOutput
	}

	lc.cfg = cfg
	return nil
}

// generates buildDir from pluginDir, and if not available, from execPath
// returns error if pluginDir is non empty and invalid
func getBuildDir(execPath string, pluginDir string) (string, error) {
	buildDir := ""
	if execPath != "" {
		buildDir = filepath.Dir(execPath)
	}
	if pluginDir != "" {
		pluginDir := filepath.Clean(pluginDir)
		if filepath.Base(pluginDir) != "plugins" {
			return "", fmt.Errorf("plugin dir %q is not named plugins", pluginDir)
		}
		buildDir = filepath.Dir(pluginDir)
	}

	return buildDir, nil
}

func (lc *localNetwork) start() error {
	if err := lc.createConfig(); err != nil {
		return err
	}

	ux.Print(lc.log, logging.Blue.Wrap(logging.Bold.Wrap("create and run local network")))
	nw, err := local.NewNetwork(lc.log, lc.cfg, lc.options.rootDataDir, lc.options.snapshotsDir)
	if err != nil {
		return err
	}
	lc.nw = nw

	// node info is already available
	if err := lc.updateNodeInfo(); err != nil {
		return err
	}

	return nil
}

func (lc *localNetwork) startWait(
	argCtx context.Context,
	chainSpecs []network.BlockchainSpec, // VM name + genesis bytes
	readyCh chan struct{}, // messaged when initial network is healthy, closed when subnet installations are complete
) {
	defer close(lc.startDoneCh)

	// start triggers a series of different time consuming actions
	// (in case of subnets: create a wallet, create subnets, issue txs, etc.)
	// We may need to cancel the context, for example if the client hits Ctrl-C
	var ctx context.Context
	ctx, lc.startCtxCancel = context.WithCancel(argCtx)

	if err := lc.waitForLocalClusterReady(ctx); err != nil {
		lc.startErrCh <- err
		return
	}

	readyCh <- struct{}{}

	lc.createBlockchains(ctx, chainSpecs, readyCh)
}

func (lc *localNetwork) createBlockchains(
	argCtx context.Context,
	chainSpecs []network.BlockchainSpec, // VM name + genesis bytes
	createBlockchainsReadyCh chan struct{}, // closed when subnet installations are complete
) {
	// createBlockchains triggers a series of different time consuming actions
	// (in case of subnets: create a wallet, create subnets, issue txs, etc.)
	// We may need to cancel the context, for example if the client hits Ctrl-C
	var ctx context.Context
	ctx, lc.startCtxCancel = context.WithCancel(argCtx)

	if len(chainSpecs) == 0 {
		ux.Print(lc.log, logging.Orange.Wrap(logging.Bold.Wrap("custom chain not specified, skipping installation and its health checks")))
		return
	}

	if err := lc.waitForLocalClusterReady(ctx); err != nil {
		lc.startErrCh <- err
		return
	}

	if err := lc.nw.CreateBlockchains(ctx, chainSpecs); err != nil {
		lc.startErrCh <- err
		return
	}

	if err := lc.updateNodeInfo(); err != nil {
		lc.startErrCh <- err
		return
	}

	if err := lc.waitForLocalClusterReady(ctx); err != nil {
		lc.startErrCh <- err
		return
	}

	if err := lc.updateSubnetInfo(ctx); err != nil {
		lc.startErrCh <- err
		return
	}

	close(createBlockchainsReadyCh)
}

func (lc *localNetwork) createSubnets(
	argCtx context.Context,
	numSubnets uint32,
	createSubnetsReadyCh chan struct{}, // closed when subnet installations are complete
) {
	// start triggers a series of different time consuming actions
	// (in case of subnets: create a wallet, create subnets, issue txs, etc.)
	// We may need to cancel the context, for example if the client hits Ctrl-C
	var ctx context.Context
	ctx, lc.startCtxCancel = context.WithCancel(argCtx)

	if numSubnets == 0 {
		ux.Print(lc.log, logging.Orange.Wrap(logging.Bold.Wrap("no subnets specified...")))
		return
	}

	if err := lc.waitForLocalClusterReady(ctx); err != nil {
		lc.startErrCh <- err
		return
	}

	if err := lc.nw.CreateSubnets(ctx, numSubnets); err != nil {
		lc.startErrCh <- err
		return
	}

	if err := lc.waitForLocalClusterReady(ctx); err != nil {
		lc.startErrCh <- err
		return
	}

	if err := lc.updateNodeInfo(); err != nil {
		lc.startErrCh <- err
		return
	}

	if err := lc.updateSubnetInfo(ctx); err != nil {
		lc.startErrCh <- err
	}

	ux.Print(lc.log, logging.Green.Wrap(logging.Bold.Wrap("finished adding subnets")))

	close(createSubnetsReadyCh)
}

func (lc *localNetwork) loadSnapshot(
	ctx context.Context,
	snapshotName string,
) error {
	ux.Print(lc.log, logging.Blue.Wrap(logging.Bold.Wrap("create and run local network from snapshot")))

	buildDir, err := getBuildDir(lc.execPath, lc.pluginDir)
	if err != nil {
		return err
	}

	var globalNodeConfig map[string]interface{}
	if lc.options.globalNodeConfig != "" {
		if err := json.Unmarshal([]byte(lc.options.globalNodeConfig), &globalNodeConfig); err != nil {
			return err
		}
	}

	nw, err := local.NewNetworkFromSnapshot(
		lc.log,
		snapshotName,
		lc.options.rootDataDir,
		lc.options.snapshotsDir,
		lc.execPath,
		buildDir,
		lc.options.chainConfigs,
		lc.options.upgradeConfigs,
		globalNodeConfig,
	)
	if err != nil {
		return err
	}
	lc.nw = nw

	// node info is already available
	if err := lc.updateNodeInfo(); err != nil {
		return err
	}

	return nil
}

func (lc *localNetwork) loadSnapshotWait(ctx context.Context, loadSnapshotReadyCh chan struct{}) {
	defer close(lc.startDoneCh)
	if err := lc.waitForLocalClusterReady(ctx); err != nil {
		lc.startErrCh <- err
		return
	}
	if err := lc.updateSubnetInfo(ctx); err != nil {
		lc.startErrCh <- err
		return
	}
	close(loadSnapshotReadyCh)
}

func (lc *localNetwork) updateSubnetInfo(ctx context.Context) error {
	node, err := lc.nw.GetNode(lc.nodeNames[0])
	if err != nil {
		return err
	}
	blockchains, err := node.GetAPIClient().PChainAPI().GetBlockchains(ctx)
	if err != nil {
		return err
	}
	for _, blockchain := range blockchains {
		if blockchain.Name != "C-Chain" && blockchain.Name != "X-Chain" {
			lc.customChainIDToInfo[blockchain.ID] = chainInfo{
				info: &rpcpb.CustomChainInfo{
					ChainName: blockchain.Name,
					VmId:      blockchain.VMID.String(),
					SubnetId:  blockchain.SubnetID.String(),
					ChainId:   blockchain.ID.String(),
				},
				subnetID:     blockchain.SubnetID,
				blockchainID: blockchain.ID,
			}
		}
	}
	subnets, err := node.GetAPIClient().PChainAPI().GetSubnets(ctx, nil)
	if err != nil {
		return err
	}
	lc.subnets = []string{}
	for _, subnet := range subnets {
		if subnet.ID != avago_constants.PlatformChainID {
			lc.subnets = append(lc.subnets, subnet.ID.String())
		}
	}
	for _, nodeName := range lc.nodeNames {
		nodeInfo := lc.nodeInfos[nodeName]
		for chainID, chainInfo := range lc.customChainIDToInfo {
			ux.Print(lc.log, logging.Blue.Wrap(logging.Bold.Wrap("[blockchain RPC for %q] \"%s/ext/bc/%s\"")), chainInfo.info.VmId, nodeInfo.GetUri(), chainID)
		}
	}
	return nil
}

func (lc *localNetwork) waitForLocalClusterReady(ctx context.Context) error {
	ux.Print(lc.log, logging.Blue.Wrap(logging.Bold.Wrap("waiting for all nodes to report healthy...")))

	if err := lc.nw.Healthy(ctx); err != nil {
		return err
	}

	for _, name := range lc.nodeNames {
		nodeInfo := lc.nodeInfos[name]
		ux.Print(lc.log, logging.Cyan.Wrap("node-info: node-name %s, node-ID: %s, URI: %s"), name, nodeInfo.Id, nodeInfo.Uri)
	}
	return nil
}

func (lc *localNetwork) updateNodeInfo() error {
	nodes, err := lc.nw.GetAllNodes()
	if err != nil {
		return err
	}
	nodeNames := []string{}
	for name := range nodes {
		nodeNames = append(nodeNames, name)
	}
	sort.Strings(nodeNames)
	lc.nodeNames = nodeNames
	lc.nodeInfos = make(map[string]*rpcpb.NodeInfo)
	for _, name := range lc.nodeNames {
		node := nodes[name]
		var pluginDir string
		whitelistedSubnets, err := node.GetFlag(config.WhitelistedSubnetsKey)
		if err != nil {
			return err
		}
		buildDir := node.GetBuildDir()
		if buildDir != "" {
			pluginDir = filepath.Join(buildDir, "plugins")
		}

		lc.nodeInfos[name] = &rpcpb.NodeInfo{
			Name:               node.GetName(),
			Uri:                fmt.Sprintf("http://%s:%d", node.GetURL(), node.GetAPIPort()),
			Id:                 node.GetNodeID().String(),
			ExecPath:           node.GetBinaryPath(),
			LogDir:             node.GetLogsDir(),
			DbDir:              node.GetDbDir(),
			Config:             []byte(node.GetConfigFile()),
			PluginDir:          pluginDir,
			WhitelistedSubnets: whitelistedSubnets,
		}

		// update default exec and pluginDir if empty (snapshots started without this params)
		if lc.execPath == "" {
			lc.execPath = node.GetBinaryPath()
		}
		if lc.pluginDir == "" {
			lc.pluginDir = pluginDir
		}
		// update default chain configs if empty
		if lc.chainConfigs == nil {
			lc.chainConfigs = node.GetConfig().ChainConfigFiles
		}
		// update default upgrade configs if empty
		if lc.upgradeConfigs == nil {
			lc.upgradeConfigs = node.GetConfig().UpgradeConfigFiles
		}

	}
	return nil
}

func (lc *localNetwork) stop(ctx context.Context) {
	lc.stopOnce.Do(func() {
		close(lc.stopCh)
		// cancel possible concurrent still running start
		if lc.startCtxCancel != nil {
			lc.startCtxCancel()
		}
		serr := lc.nw.Stop(ctx)
		<-lc.startDoneCh
		ux.Print(lc.log, logging.Red.Wrap(logging.Bold.Wrap("terminated network %s")), serr)
	})
}<|MERGE_RESOLUTION|>--- conflicted
+++ resolved
@@ -191,12 +191,8 @@
 		if lc.options.whitelistedSubnets != "" {
 			cfg.NodeConfigs[i].Flags[config.WhitelistedSubnetsKey] = lc.options.whitelistedSubnets
 		}
-<<<<<<< HEAD
-		cfg.NodeConfigs[i].BinaryPath = lc.options.execPath
-=======
 
 		cfg.NodeConfigs[i].BinaryPath = lc.execPath
->>>>>>> 4fa72099
 		cfg.NodeConfigs[i].RedirectStdout = lc.options.redirectNodesOutput
 		cfg.NodeConfigs[i].RedirectStderr = lc.options.redirectNodesOutput
 	}
