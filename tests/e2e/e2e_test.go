--- conflicted
+++ resolved
@@ -968,13 +968,8 @@
 			cancel()
 			gomega.Ω(err).Should(gomega.BeNil())
 			numSubnets := len(status.ClusterInfo.Subnets)
-<<<<<<< HEAD
 			gomega.Ω(numSubnets).Should(gomega.Equal(5))
-			originalSubnets = status.ClusterInfo.Subnets
-=======
-			gomega.Ω(numSubnets).Should(gomega.Equal(4))
 			originalSubnets = maps.Keys(status.ClusterInfo.Subnets)
->>>>>>> e695fb29
 		})
 		ginkgo.By("check there are no snapshots", func() {
 			ctx, cancel := context.WithTimeout(context.Background(), 15*time.Second)
