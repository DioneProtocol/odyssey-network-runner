--- conflicted
+++ resolved
@@ -90,19 +90,6 @@
 }
 
 var (
-<<<<<<< HEAD
-	avalancheGoBinPath        string
-	numNodes                  uint32
-	pluginDir                 string
-	globalNodeConfig          string
-	addNodeConfig             string
-	customVMNameToGenesisPath string
-	customNodeConfigs         string
-	rootDataDir               string
-	numSubnets                uint32
-	chainConfigs              string
-	upgradeConfigs            string
-=======
 	avalancheGoBinPath string
 	numNodes           uint32
 	pluginDir          string
@@ -113,7 +100,7 @@
 	rootDataDir        string
 	numSubnets         uint32
 	chainConfigs       string
->>>>>>> 4fa72099
+	upgradeConfigs     string
 )
 
 func newStartCommand() *cobra.Command {
@@ -604,15 +591,12 @@
 		"",
 		"[optional] JSON string of map that maps from chain id to its config file contents",
 	)
-<<<<<<< HEAD
 	cmd.PersistentFlags().StringVar(
 		&upgradeConfigs,
 		"upgrade-configs",
 		"",
 		"[optional] JSON string of map that maps from chain id to its upgrade file contents",
 	)
-=======
->>>>>>> 4fa72099
 	return cmd
 }
 
@@ -638,17 +622,6 @@
 		opts = append(opts, client.WithChainConfigs(chainConfigsMap))
 	}
 
-<<<<<<< HEAD
-	if upgradeConfigs != "" {
-		upgradeConfigsMap := make(map[string]string)
-		if err := json.Unmarshal([]byte(upgradeConfigs), &upgradeConfigsMap); err != nil {
-			return err
-		}
-		opts = append(opts, client.WithUpgradeConfigs(upgradeConfigsMap))
-	}
-
-=======
->>>>>>> 4fa72099
 	ctx, cancel := context.WithTimeout(context.Background(), requestTimeout)
 	info, err := cli.RestartNode(
 		ctx,
